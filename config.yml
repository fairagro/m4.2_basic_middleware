--- conflicted
+++ resolved
@@ -21,16 +21,9 @@
 # You can omit the ssh_key_path if you have a local git setup with your personal key.
 # If branch is omitted, the main branch is used
 git:
-  repo_url: git@github.com:fairagro/middleware_repo.git
-<<<<<<< HEAD
-  #branch: main
-  #ssh_key_path: ssh_key.pem
-  local_path: output
-=======
   branch: main
   ssh_key_path: ../ssh_key.pem
   local_path: ../output
->>>>>>> d9f786b5
   user_name: "FAIRagro middleware"
   user_email: "middleware@fairagro.net"
 
